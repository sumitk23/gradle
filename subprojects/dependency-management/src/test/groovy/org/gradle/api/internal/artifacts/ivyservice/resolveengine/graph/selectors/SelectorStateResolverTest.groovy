--- conflicted
+++ resolved
@@ -288,7 +288,6 @@
         }
     }
 
-<<<<<<< HEAD
     private static class DummyComponentMetadata implements ComponentMetadata {
         private final String version
 
@@ -323,7 +322,6 @@
     }
 
 
-=======
     static class NoConstraintSelectorState extends TestSelectorState {
 
         NoConstraintSelectorState(DependencyToComponentIdResolver resolver, VersionConstraint versionConstraint) {
@@ -336,5 +334,4 @@
         }
     }
 
->>>>>>> 55132877
 }